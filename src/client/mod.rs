//! The Client contains information about a single bot or user's token, as well
//! as event handlers. Dispatching events to configured handlers and starting
//! the shards' connections are handled directly via the client. In addition,
//! the `http` module and `Cache` are also automatically handled by the
//! Client module for you.
//!
//! A [`Context`] is provided for every handler.
//!
//! The `http` module is the lower-level method of interacting with the Discord
//! REST API. Realistically, there should be little reason to use this yourself,
//! as the Context will do this for you. A possible use case of using the `http`
//! module is if you do not have a Cache, for purposes such as low memory
//! requirements.
//!
//! Click [here][Client examples] for an example on how to use a `Client`.
//!
//! [`Client`]: struct.Client.html#examples
//! [`Context`]: struct.Context.html
//! [Client examples]: struct.Client.html#examples
#![allow(zero_ptr)]

pub mod bridge;

mod context;
mod dispatch;
mod error;
mod event_handler;

pub use self::context::Context;
pub use self::error::Error as ClientError;
pub use self::event_handler::EventHandler;

// Note: the following re-exports are here for backwards compatibility
pub use gateway;
pub use http as rest;

#[cfg(feature = "cache")]
pub use CACHE;

use self::bridge::gateway::{ShardId, ShardManager, ShardRunnerInfo};
use self::dispatch::dispatch;
use std::sync::Arc;
use std::sync::atomic::{AtomicBool, Ordering, ATOMIC_BOOL_INIT};
use parking_lot::Mutex;
use std::collections::HashMap;
use std::mem;
use threadpool::ThreadPool;
use typemap::ShareMap;
use http;
use internal::prelude::*;

#[cfg(feature = "framework")]
use framework::Framework;

static HANDLE_STILL: AtomicBool = ATOMIC_BOOL_INIT;

#[derive(Copy, Clone)]
pub struct CloseHandle;

impl CloseHandle {
    pub fn close(self) { HANDLE_STILL.store(false, Ordering::Relaxed); }
}

/// The Client is the way to be able to start sending authenticated requests
/// over the REST API, as well as initializing a WebSocket connection through
/// [`Shard`]s. Refer to the [documentation on using sharding][sharding docs]
/// for more information.
///
/// # Event Handlers
///
/// Event handlers can be configured. For example, the event handler
/// [`EventHandler::on_message`] will be dispatched to whenever a [`Event::MessageCreate`] is
/// received over the connection.
///
/// Note that you do not need to manually handle events, as they are handled
/// internally and then dispatched to your event handlers.
///
/// # Examples
///
/// Creating a Client instance and adding a handler on every message
/// receive, acting as a "ping-pong" bot is simple:
///
/// ```rust,ignore
/// use serenity::prelude::*;
/// use serenity::model::*;
///
/// struct Handler;
///
/// impl EventHandler for Handler {
///     fn on_message(&self, _: Context, msg: Message) {
///         if msg.content == "!ping" {
///             let _ = msg.channel_id.say("Pong!");
///         }
///     }
/// }
///
/// let mut client = Client::new("my token here", Handler);
///
/// client.start();
/// ```
///
/// [`Shard`]: gateway/struct.Shard.html
/// [`on_message`]: #method.on_message
/// [`Event::MessageCreate`]: ../model/event/enum.Event.html#variant.MessageCreate
/// [sharding docs]: gateway/index.html#sharding
#[derive(Clone)]
pub struct Client<H: EventHandler + Send + Sync + 'static> {
    /// A ShareMap which requires types to be Send + Sync. This is a map that
    /// can be safely shared across contexts.
    ///
    /// The purpose of the data field is to be accessible and persistent across
    /// contexts; that is, data can be modified by one context, and will persist
    /// through the future and be accessible through other contexts. This is
    /// useful for anything that should "live" through the program: counters,
    /// database connections, custom user caches, etc.
    ///
    /// In the meaning of a context, this data can be accessed through
    /// [`Context::data`].
    ///
    /// # Examples
    ///
    /// Create a `MessageEventCounter` to track the following events:
    ///
    /// - [`Event::MessageCreate`]
    /// - [`Event::MessageDelete`]
    /// - [`Event::MessageDeleteBulk`]
    /// - [`Event::MessageUpdate`]
    ///
    /// ```rust,ignore
    /// extern crate serenity;
    /// extern crate typemap;
    ///
    /// use serenity::prelude::*;
    /// use serenity::model::*;
    /// use std::collections::HashMap;
    /// use std::env;
    /// use typemap::Key;
    ///
    /// struct MessageEventCounter;
    ///
    /// impl Key for MessageEventCounter {
    ///     type Value = HashMap<String, u64>;
    /// }
    ///
    /// macro_rules! reg {
    ///     ($ctx:ident $name:expr) => {
    ///         {
    ///             let mut data = $ctx.data.lock();
    ///             let counter = data.get_mut::<MessageEventCounter>().unwrap();
    ///             let entry = counter.entry($name).or_insert(0);
    ///             *entry += 1;
    ///         }
    ///     };
    /// }
    ///
    /// struct Handler;
    ///
    /// impl EventHandler for Handler {
    ///     fn on_message(&self, ctx: Context, _: Message) { reg!(ctx "MessageCreate") }
    /// fn on_message_delete(&self, ctx: Context, _: ChannelId, _: MessageId) { reg!(ctx
    /// "MessageDelete") }
    /// fn on_message_delete_bulk(&self, ctx: Context, _: ChannelId, _: Vec<MessageId>) {
    /// reg!(ctx "MessageDeleteBulk") }
    /// fn on_message_update(&self, ctx: Context, _: ChannelId, _: MessageId) { reg!(ctx
    /// "MessageUpdate") }
    /// }
    ///
    /// let mut client = Client::new(&env::var("DISCORD_TOKEN").unwrap(), Handler);
    ///
    /// {
    ///     let mut data = client.data.lock();
    ///     data.insert::<MessageEventCounter>(HashMap::default());
    /// }
    ///
    /// client.start().unwrap();
    /// ```
    ///
    /// Refer to [example 05] for an example on using the `data` field.
    ///
    /// [`Context::data`]: struct.Context.html#method.data
    /// [`Event::MessageCreate`]: ../model/event/enum.Event.html#variant.MessageCreate
    /// [`Event::MessageDelete`]: ../model/event/enum.Event.html#variant.MessageDelete
    /// [`Event::MessageDeleteBulk`]: ../model/event/enum.Event.html#variant.MessageDeleteBulk
    /// [`Event::MessageUpdate`]: ../model/event/enum.Event.html#variant.MessageUpdate
    /// [example 05]:
    /// https://github.com/zeyla/serenity/tree/master/examples/05_command_framework
    pub data: Arc<Mutex<ShareMap>>,
    /// A vector of all active shards that have received their [`Event::Ready`]
    /// payload, and have dispatched to [`on_ready`] if an event handler was
    /// configured.
    ///
    /// [`Event::Ready`]: ../model/event/enum.Event.html#variant.Ready
    /// [`on_ready`]: #method.on_ready
    event_handler: Arc<H>,
    #[cfg(feature = "framework")] framework: Arc<Mutex<Option<Box<Framework + Send>>>>,
    /// A HashMap of all shards instantiated by the Client.
    ///
    /// The key is the shard ID and the value is the shard itself.
    ///
    /// # Examples
    ///
    /// If you call [`client.start_shard(3, 5)`][`Client::start_shard`], this
    /// HashMap will only ever contain a single key of `3`, as that's the only
    /// Shard the client is responsible for.
    ///
    /// If you call [`client.start_shards(10)`][`Client::start_shards`], this
    /// HashMap will contain keys 0 through 9, one for each shard handled by the
    /// client.
    ///
    /// Printing the number of shards currently instantiated by the client every
    /// 5 seconds:
    ///
    /// ```rust,no_run
    /// # use serenity::client::{Client, EventHandler};
    /// # use std::error::Error;
    /// # use std::time::Duration;
    /// # use std::{env, thread};
    ///
    /// # fn try_main() -> Result<(), Box<Error>> {
    ///
    /// struct Handler;
    ///
    /// impl EventHandler for Handler { }
    ///
    /// let mut client = Client::new(&env::var("DISCORD_TOKEN")?, Handler);
    ///
    /// let shard_runners = client.shard_runners.clone();
    ///
    /// thread::spawn(move || {
    ///     loop {
    ///         println!("Shard count instantiated: {}",
    ///                  shard_runners.lock().len());
    ///
    ///         thread::sleep(Duration::from_millis(5000));
    ///     }
    /// });
    /// #     Ok(())
    /// # }
    /// #
    /// # fn main() {
    /// #     try_main().unwrap();
    /// # }
    /// ```
    ///
    /// [`Client::start_shard`]: #method.start_shard
    /// [`Client::start_shards`]: #method.start_shards
    pub shard_runners: Arc<Mutex<HashMap<ShardId, ShardRunnerInfo>>>,
    /// The threadpool shared by all shards.
    ///
    /// Defaults to 5 threads, which should suffice small bots. Consider
    /// increasing this number as your bot grows.
    pub threadpool: ThreadPool,
<<<<<<< HEAD
    token: Arc<Mutex<String>>,
=======
    token: Arc<sync::Mutex<String>>,
>>>>>>> abe80955
}

impl<H: EventHandler + Send + Sync + 'static> Client<H> {
    /// Creates a Client for a bot user.
    ///
    /// Discord has a requirement of prefixing bot tokens with `"Bot "`, which
    /// this function will automatically do for you if not already included.
    ///
    /// # Examples
    ///
    /// Create a Client, using a token from an environment variable:
    ///
    /// ```rust,no_run
    /// # use serenity::prelude::EventHandler;
    /// struct Handler;
    ///
    /// impl EventHandler for Handler {}
    /// # use std::error::Error;
    /// #
    /// # fn try_main() -> Result<(), Box<Error>> {
    /// use serenity::Client;
    /// use std::env;
    ///
    /// let token = env::var("DISCORD_TOKEN")?;
    /// let client = Client::new(&token, Handler);
    /// # Ok(())
    /// # }
    /// #
    /// # fn main() {
    /// #    try_main().unwrap();
    /// # }
    /// ```
    pub fn new(token: &str, handler: H) -> Self {
        let token = if token.starts_with("Bot ") {
            token.to_string()
        } else {
            format!("Bot {}", token)
        };

        http::set_token(&token);
        let locked = Arc::new(Mutex::new(token));

        let name = "serenity client".to_owned();
        let threadpool = ThreadPool::with_name(name, 5);

        let name = "serenity client".to_owned();
        let threadpool = ThreadPool::with_name(name, 5);

        feature_framework! {{
            Client {
                data: Arc::new(Mutex::new(ShareMap::custom())),
                event_handler: Arc::new(handler),
                framework: Arc::new(Mutex::new(None)),
                shard_runners: Arc::new(Mutex::new(HashMap::new())),
                threadpool,
                token: locked,
            }
        } else {
            Client {
                data: Arc::new(Mutex::new(ShareMap::custom())),
                event_handler: Arc::new(handler),
                shard_runners: Arc::new(Mutex::new(HashMap::new())),
                threadpool,
                token: locked,
            }
        }}
    }

    /// Sets a framework to be used with the client. All message events will be
    /// passed through the framework _after_ being passed to the [`on_message`]
    /// event handler.
    ///
    /// See the [framework module-level documentation][framework docs] for more
    /// information on usage.
    ///
    /// # Examples
    ///
    /// Create a simple framework that responds to a `~ping` command:
    ///
    /// ```rust,no_run
    /// # use serenity::prelude::EventHandler;
    /// # use std::error::Error;
    /// #
    /// use serenity::framework::StandardFramework;
    ///
    /// struct Handler;
    ///
    /// impl EventHandler for Handler {}
    /// # fn try_main() -> Result<(), Box<Error>> {
    /// use serenity::Client;
    /// use std::env;
    ///
    /// let mut client = Client::new(&env::var("DISCORD_TOKEN")?, Handler);
    /// client.with_framework(StandardFramework::new()
    ///     .configure(|c| c.prefix("~"))
    ///     .command("ping", |c| c.exec_str("Pong!")));
    /// # Ok(())
    /// # }
    /// #
    /// # fn main() {
    /// #     try_main().unwrap();
    /// # }
    /// ```
    ///
    /// Using your own framework:
    ///
    /// ```rust,ignore
    /// # use serenity::prelude::EventHandler;
    /// # use std::error::Error;
    /// #
    /// use serenity::Framework;
    /// use serenity::client::Context;
    /// use serenity::model::*;
    /// use tokio_core::reactor::Handle;
    /// use std::collections::HashMap;
    ///
    ///
    /// struct MyFramework {
    ///     commands: HashMap<String, Box<Fn(Message, Vec<String>)>>,
    /// }
    ///
    /// impl Framework for MyFramework {
    ///     fn dispatch(&mut self, _: Context, msg: Message, tokio_handle: &Handle) {
    ///         let args = msg.content.split_whitespace();
    ///         let command = match args.next() {
    ///             Some(command) => {
    ///                 if !command.starts_with('*') { return; }
    ///                 command
    ///             },
    ///             None => return,
    ///         };
    ///
    ///         let command = match self.commands.get(&command) {
    ///             Some(command) => command, None => return,
    ///         };
    ///
    ///         tokio_handle.spawn_fn(move || { (command)(msg, args); Ok() });
    ///     }
    /// }
    ///
    /// struct Handler;
    ///
    /// impl EventHandler for Handler {}
    ///
    ///
    /// # fn try_main() -> Result<(), Box<Error>> {
    /// use serenity::Client;
    /// use std::env;
    ///
    /// let mut client = Client::new(&env::var("DISCORD_TOKEN")?, Handler);
    /// client.with_framework(MyFramework { commands: {
    ///     let mut map = HashMap::new();
    ///     map.insert("ping".to_string(), Box::new(|msg, _| msg.channel_id.say("pong!")));
    ///     map
    /// }});
    /// # Ok(())
    /// # }
    /// #
    /// # fn main() {
    /// #     try_main().unwrap();
    /// # }
    /// ```
    /// Refer to the documentation for the `framework` module for more in-depth
    /// information.
    ///
    /// [`on_message`]: #method.on_message
    /// [framework docs]: ../framework/index.html
    #[cfg(feature = "framework")]
    pub fn with_framework<F: Framework + Send + 'static>(&mut self, f: F) {
        self.framework = Arc::new(Mutex::new(Some(Box::new(f))));
    }

    /// Establish the connection and start listening for events.
    ///
    /// This will start receiving events in a loop and start dispatching the
    /// events to your registered handlers.
    ///
    /// Note that this should be used only for users and for bots which are in
    /// less than 2500 guilds. If you have a reason for sharding and/or are in
    /// more than 2500 guilds, use one of these depending on your use case:
    ///
    /// Refer to the [Gateway documentation][gateway docs] for more information
    /// on effectively using sharding.
    ///
    /// # Examples
    ///
    /// Starting a Client with only 1 shard, out of 1 total:
    ///
    /// ```rust,no_run
    /// # use serenity::prelude::EventHandler;
    /// # use std::error::Error;
    /// #
    /// struct Handler;
    ///
    /// impl EventHandler for Handler {}
    /// # fn try_main() -> Result<(), Box<Error>> {
    /// use serenity::client::Client;
    /// use std::env;
    ///
    /// let mut client = Client::new(&env::var("DISCORD_TOKEN")?, Handler);
    ///
    /// if let Err(why) = client.start() {
    ///     println!("Err with client: {:?}", why);
    /// }
    /// # Ok(())
    /// # }
    /// #
    /// # fn main() {
    /// #     try_main().unwrap();
    /// # }
    /// ```
    ///
    /// [gateway docs]: gateway/index.html#sharding
    pub fn start(&mut self) -> Result<()> {
        self.start_connection([0, 0, 1], http::get_gateway()?.url)
    }

    /// Establish the connection(s) and start listening for events.
    ///
    /// This will start receiving events in a loop and start dispatching the
    /// events to your registered handlers.
    ///
    /// This will retrieve an automatically determined number of shards to use
    /// from the API - determined by Discord - and then open a number of shards
    /// equivalent to that amount.
    ///
    /// Refer to the [Gateway documentation][gateway docs] for more information
    /// on effectively using sharding.
    ///
    /// # Examples
    ///
    /// Start as many shards as needed using autosharding:
    ///
    /// ```rust,no_run
    /// # use serenity::prelude::EventHandler;
    /// # use std::error::Error;
    /// #
    /// struct Handler;
    ///
    /// impl EventHandler for Handler {}
    /// # fn try_main() -> Result<(), Box<Error>> {
    /// use serenity::client::Client;
    /// use std::env;
    ///
    /// let mut client = Client::new(&env::var("DISCORD_TOKEN")?, Handler);
    ///
    /// if let Err(why) = client.start_autosharded() {
    ///     println!("Err with client: {:?}", why);
    /// }
    /// # Ok(())
    /// # }
    /// #
    /// # fn main() {
    /// #     try_main().unwrap();
    /// # }
    /// ```
    ///
    /// # Errors
    ///
    /// Returns a [`ClientError::Shutdown`] when all shards have shutdown due to
    /// an error.
    ///
    /// [`ClientError::Shutdown`]: enum.ClientError.html#variant.Shutdown
    /// [gateway docs]: gateway/index.html#sharding
    pub fn start_autosharded(&mut self) -> Result<()> {
        let mut res = http::get_bot_gateway()?;

        let x = res.shards as u64 - 1;
        let y = res.shards as u64;
        let url = mem::replace(&mut res.url, String::default());

        drop(res);

        self.start_connection([0, x, y], url)
    }

    /// Establish a sharded connection and start listening for events.
    ///
    /// This will start receiving events and dispatch them to your registered
    /// handlers.
    ///
    /// This will create a single shard by ID. If using one shard per process,
    /// you will need to start other processes with the other shard IDs in some
    /// way.
    ///
    /// Refer to the [Gateway documentation][gateway docs] for more information
    /// on effectively using sharding.
    ///
    /// # Examples
    ///
    /// Start shard 3 of 5:
    ///
    /// ```rust,no_run
    /// # use serenity::prelude::EventHandler;
    /// # use std::error::Error;
    /// #
    /// struct Handler;
    ///
    /// impl EventHandler for Handler {}
    /// # fn try_main() -> Result<(), Box<Error>> {
    /// use serenity::client::Client;
    /// use std::env;
    ///
    /// let mut client = Client::new(&env::var("DISCORD_TOKEN")?, Handler);
    ///
    /// if let Err(why) = client.start_shard(3, 5) {
    ///     println!("Err with client: {:?}", why);
    /// }
    /// # Ok(())
    /// # }
    /// #
    /// # fn main() {
    /// #     try_main().unwrap();
    /// # }
    /// ```
    ///
    /// Start shard 0 of 1 (you may also be interested in [`start`] or
    /// [`start_autosharded`]):
    ///
    /// ```rust,no_run
    /// # use serenity::prelude::EventHandler;
    /// # use std::error::Error;
    /// #
    /// struct Handler;
    ///
    /// impl EventHandler for Handler {}
    /// # fn try_main() -> Result<(), Box<Error>> {
    /// use serenity::client::Client;
    /// use std::env;
    ///
    /// let mut client = Client::new(&env::var("DISCORD_TOKEN")?, Handler);
    ///
    /// if let Err(why) = client.start_shard(0, 1) {
    ///     println!("Err with client: {:?}", why);
    /// }
    /// # Ok(())
    /// # }
    /// #
    /// # fn main() {
    /// #     try_main().unwrap();
    /// # }
    /// ```
    ///
    /// # Errors
    ///
    /// Returns a [`ClientError::Shutdown`] when all shards have shutdown due to
    /// an error.
    ///
    /// [`ClientError::Shutdown`]: enum.ClientError.html#variant.Shutdown
    /// [`start`]: #method.start
    /// [`start_autosharded`]: #method.start_autosharded
    /// [gateway docs]: gateway/index.html#sharding
    pub fn start_shard(&mut self, shard: u64, shards: u64) -> Result<()> {
        self.start_connection([shard, shard, shards], http::get_gateway()?.url)
    }

    /// Establish sharded connections and start listening for events.
    ///
    /// This will start receiving events and dispatch them to your registered
    /// handlers.
    ///
    /// This will create and handle all shards within this single process. If
    /// you only need to start a single shard within the process, or a range of
    /// shards, use [`start_shard`] or [`start_shard_range`], respectively.
    ///
    /// Refer to the [Gateway documentation][gateway docs] for more information
    /// on effectively using sharding.
    ///
    /// # Examples
    ///
    /// Start all of 8 shards:
    ///
    /// ```rust,no_run
    /// # use serenity::prelude::EventHandler;
    /// # use std::error::Error;
    /// #
    /// struct Handler;
    ///
    /// impl EventHandler for Handler {}
    /// # fn try_main() -> Result<(), Box<Error>> {
    /// use serenity::client::Client;
    /// use std::env;
    ///
    /// let mut client = Client::new(&env::var("DISCORD_TOKEN")?, Handler);
    ///
    /// if let Err(why) = client.start_shards(8) {
    ///     println!("Err with client: {:?}", why);
    /// }
    /// # Ok(())
    /// # }
    /// #
    /// # fn main() {
    /// #     try_main().unwrap();
    /// # }
    /// ```
    ///
    /// # Errors
    ///
    /// Returns a [`ClientError::Shutdown`] when all shards have shutdown due to
    /// an error.
    ///
    /// [`ClientError::Shutdown`]: enum.ClientError.html#variant.Shutdown
    /// [`start_shard`]: #method.start_shard
    /// [`start_shard_range`]: #method.start_shard_range
    /// [Gateway docs]: gateway/index.html#sharding
    pub fn start_shards(&mut self, total_shards: u64) -> Result<()> {
        self.start_connection(
            [0, total_shards - 1, total_shards],
            http::get_gateway()?.url,
        )
    }

    /// Establish a range of sharded connections and start listening for events.
    ///
    /// This will start receiving events and dispatch them to your registered
    /// handlers.
    ///
    /// This will create and handle all shards within a given range within this
    /// single process. If you only need to start a single shard within the
    /// process, or all shards within the process, use [`start_shard`] or
    /// [`start_shards`], respectively.
    ///
    /// Refer to the [Gateway documentation][gateway docs] for more
    /// information on effectively using sharding.
    ///
    /// # Examples
    ///
    /// For a bot using a total of 10 shards, initialize shards 4 through 7:
    ///
    /// ```rust,ignore
    /// # use serenity::prelude::EventHandler;
    /// struct Handler;
    ///
    /// impl EventHandler for Handler {}
    /// use serenity::Client;
    /// use std::env;
    ///
    /// let token = env::var("DISCORD_BOT_TOKEN").unwrap();
    /// let mut client = Client::new(&token, Handler);
    ///
    /// let _ = client.start_shard_range([4, 7], 10);
    /// ```
    ///
    /// ```rust,no_run
    /// # use serenity::prelude::EventHandler;
    /// # use std::error::Error;
    /// #
    /// struct Handler;
    ///
    /// impl EventHandler for Handler {}
    /// # fn try_main() -> Result<(), Box<Error>> {
    /// use serenity::client::Client;
    /// use std::env;
    ///
    /// let mut client = Client::new(&env::var("DISCORD_TOKEN")?, Handler);
    ///
    /// if let Err(why) = client.start_shard_range([4, 7], 10) {
    ///     println!("Err with client: {:?}", why);
    /// }
    /// # Ok(())
    /// # }
    /// #
    /// # fn main() {
    /// #     try_main().unwrap();
    /// # }
    /// ```
    ///
    /// # Errors
    ///
    /// Returns a [`ClientError::Shutdown`] when all shards have shutdown due to
    /// an error.
    ///
    ///
    /// [`ClientError::Shutdown`]: enum.ClientError.html#variant.Shutdown
    /// [`start_shard`]: #method.start_shard
    /// [`start_shards`]: #method.start_shards
    /// [Gateway docs]: gateway/index.html#sharding
    pub fn start_shard_range(&mut self, range: [u64; 2], total_shards: u64) -> Result<()> {
        self.start_connection([range[0], range[1], total_shards], http::get_gateway()?.url)
    }

    /// Returns a thread-safe handle for closing shards.
    pub fn close_handle(&self) -> CloseHandle { CloseHandle }

    // Shard data layout is:
    // 0: first shard number to initialize
    // 1: shard number to initialize up to and including
    // 2: total number of shards the bot is sharding for
    //
    // Not all shards need to be initialized in this process.
    //
    // # Errors
    //
    // Returns a [`ClientError::Shutdown`] when all shards have shutdown due to
    // an error.
    //
    // [`ClientError::Shutdown`]: enum.ClientError.html#variant.Shutdown
    fn start_connection(&mut self, shard_data: [u64; 3], url: String) -> Result<()> {
        HANDLE_STILL.store(true, Ordering::Relaxed);

        // Update the framework's current user if the feature is enabled.
        //
        // This also acts as a form of check to ensure the token is correct.
        #[cfg(all(feature = "standard_framework", feature = "framework"))]
        {
            let user = http::get_current_user()?;

            if let Some(ref mut framework) = *self.framework.lock() {
                framework.update_current_user(user.id, user.bot);
            }
        }

        let gateway_url = Arc::new(Mutex::new(url));

        let mut manager = ShardManager::new(
            shard_data[0],
            shard_data[1] - shard_data[0] + 1,
            shard_data[2],
            Arc::clone(&gateway_url),
            Arc::clone(&self.token),
            Arc::clone(&self.data),
            Arc::clone(&self.event_handler),
            #[cfg(feature = "framework")]
<<<<<<< HEAD
            self.framework.clone(),
=======
            Arc::clone(&self.framework),
>>>>>>> abe80955
            self.threadpool.clone(),
        );

        self.shard_runners = Arc::clone(&manager.runners);

        if let Err(why) = manager.initialize() {
            error!("Failed to boot a shard: {:?}", why);
            info!("Shutting down all shards");

            manager.shutdown_all();

            return Err(Error::Client(ClientError::ShardBootFailure));
        }

        manager.run();

        Err(Error::Client(ClientError::Shutdown))
    }
}

impl<H: EventHandler + Send + Sync + 'static> Drop for Client<H> {
    fn drop(&mut self) { self.close_handle().close(); }
}

/// Validates that a token is likely in a valid format.
///
/// This performs the following checks on a given token:
///
/// - At least one character long;
/// - Contains 3 parts (split by the period char `'.'`);
/// - The second part of the token is at least 6 characters long;
/// - The token does not contain any whitespace prior to or after the token.
///
/// # Examples
///
/// Validate that a token is valid and that a number of invalid tokens are
/// actually invalid:
///
/// ```rust,no_run
/// use serenity::client::validate_token;
///
/// // ensure a valid token is in fact valid:
/// assert!(validate_token("Mjg4NzYwMjQxMzYzODc3ODg4.C_ikow.j3VupLBuE1QWZng3TMGH0z_UAwg").is_ok());
///
/// // "cat" isn't a valid token:
/// assert!(validate_token("cat").is_err());
///
/// // tokens must have three parts, separated by periods (this is still
/// // actually an invalid token):
/// assert!(validate_token("aaa.abcdefgh.bbb").is_ok());
///
/// // the second part must be _at least_ 6 characters long:
/// assert!(validate_token("a.abcdef.b").is_ok());
/// assert!(validate_token("a.abcde.b").is_err());
/// ```
///
/// # Errors
///
/// Returns a [`ClientError::InvalidToken`] when one of the above checks fail.
/// The type of failure is not specified.
///
/// [`ClientError::InvalidToken`]: enum.ClientError.html#variant.InvalidToken
pub fn validate_token(token: &str) -> Result<()> {
    if token.is_empty() {
        return Err(Error::Client(ClientError::InvalidToken));
    }

    let parts: Vec<&str> = token.split('.').collect();

    // Check that the token has a total of 3 parts.
    if parts.len() != 3 {
        return Err(Error::Client(ClientError::InvalidToken));
    }

    // Check that the second part is at least 6 characters long.
    if parts[1].len() < 6 {
        return Err(Error::Client(ClientError::InvalidToken));
    }

    // Check that there is no whitespace before/after the token.
    if token.trim() != token {
        return Err(Error::Client(ClientError::InvalidToken));
    }

    Ok(())
}<|MERGE_RESOLUTION|>--- conflicted
+++ resolved
@@ -250,11 +250,7 @@
     /// Defaults to 5 threads, which should suffice small bots. Consider
     /// increasing this number as your bot grows.
     pub threadpool: ThreadPool,
-<<<<<<< HEAD
     token: Arc<Mutex<String>>,
-=======
-    token: Arc<sync::Mutex<String>>,
->>>>>>> abe80955
 }
 
 impl<H: EventHandler + Send + Sync + 'static> Client<H> {
@@ -296,9 +292,6 @@
 
         http::set_token(&token);
         let locked = Arc::new(Mutex::new(token));
-
-        let name = "serenity client".to_owned();
-        let threadpool = ThreadPool::with_name(name, 5);
 
         let name = "serenity client".to_owned();
         let threadpool = ThreadPool::with_name(name, 5);
@@ -778,11 +771,7 @@
             Arc::clone(&self.data),
             Arc::clone(&self.event_handler),
             #[cfg(feature = "framework")]
-<<<<<<< HEAD
-            self.framework.clone(),
-=======
             Arc::clone(&self.framework),
->>>>>>> abe80955
             self.threadpool.clone(),
         );
 
